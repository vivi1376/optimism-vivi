const { description } = require('../../package')
const path = require('path')

module.exports = {
  title: 'OP Stack Docs',
  description: description,
  head: [
    ['link', { rel: 'manifest', href: '/manifest.json' }],
    ['meta', { name: 'theme-color', content: '#3eaf7c' }],
    ['meta', { name: 'apple-mobile-web-app-capable', content: 'yes' }],
    ['meta', { name: 'apple-mobile-web-app-status-bar-style', content: 'black' }],
    ['meta', { property: 'og:image', content: 'https://stack.optimism.io/assets/logos/twitter-logo.png' }],
    ['meta', { name: 'twitter:image', content: 'https://stack.optimism.io/assets/logos/twitter-logo.png' }],
    ['meta', { name: 'twitter:title', content: 'OP Stack Docs' }],
    ['meta', { property: 'og:title', content: 'OP Stack Docs' }],
    ['meta', { name: 'twitter:card', content: 'summary' } ],
    ['link', { rel: "icon", type: "image/png", sizes: "32x32", href: "/assets/logos/favicon.png"}],
  ],
  theme: path.resolve(__dirname, './theme'),
  themeConfig: {
    "twitter:card": "summary",
    contributor: false,
    hostname: 'https://stack.optimism.io',
    logo: '/assets/logos/logo.png',
    docsDir: 'src',
    docsRepo: 'https://github.com/ethereum-optimism/opstack-docs',
    docsBranch: 'main',
    lastUpdated: false,
    darkmode: 'disable',
    themeColor: false,
    blog: false,
    iconPrefix: 'far fa-',
    pageInfo: false,
    pwa: {
      cacheHTML: false,
    },
    activeHash: {
      offset: -200,
    },
    algolia: {
      appId: 'O9WKE9RMCV',
      apiKey: '00cf17cba30b374d08d7f7afead974be',
      indexName: 'optimism'
    },
    nav: [
      {
        text: 'Home',
        link: 'https://www.optimism.io/'
      },
      {
        text: 'OP Stack Docs',
        link: '/'
      },
      {
        text: 'Optimism Docs',
        link: 'https://community.optimism.io/'
      },
      {
        text: 'Governance',
        link: 'https://community.optimism.io/docs/governance/'
      },
      {
        text: 'Community',
        items: [
          {
            icon: 'discord',
            iconPrefix: 'fab fa-',
            iconClass: 'color-discord',
            text: 'Discord',
            link: 'https://discord.optimism.io',
          },
          {
            icon: 'github',
            iconPrefix: 'fab fa-',
            iconClass: 'color-github',
            text: 'GitHub',
            link: 'https://github.com/ethereum-optimism/optimism',
          },
          {
            icon: 'twitter',
            iconPrefix: 'fab fa-',
            iconClass: 'color-twitter',
            text: 'Twitter',
            link: 'https://twitter.com/optimismFND',
          },
          {
            icon: 'twitch',
            iconPrefix: 'fab fa-',
            iconClass: 'color-twitch',
            text: 'Twitch',
            link: 'https://www.twitch.tv/optimismpbc'
          },
          {
            icon: 'medium',
            iconPrefix: 'fab fa-',
            iconClass: 'color-medium',
            text: 'Blog',
            link: 'https://optimismpbc.medium.com/'
          },
          {
            icon: 'computer-classic',
            iconClass: 'color-ecosystem',
            text: 'Ecosystem',
            link: 'https://www.optimism.io/apps/all',
          },
          {
            icon: 'globe',
            iconClass: 'color-optimism',
            text: 'optimism.io',
            link: 'https://www.optimism.io/',
          }
        ]
      }
    ],
    searchPlaceholder: 'Search the docs',
    sidebar: [
      {
        title: "OP Stack",
        collapsable: false,
        children: [
          '/',
          [
            '/docs/understand/design-principles.md',
            'Design Principles'
          ],
          '/docs/understand/landscape.md',
          '/docs/understand/explainer.md'
        ]
      },
      {
        title: "Releases",
        collapsable: false,
        children: [
          '/docs/releases/',
          {
            title: "Bedrock",
            collapsable: true,
            children: [
              '/docs/releases/bedrock/',
              '/docs/releases/bedrock/explainer.md',
              '/docs/releases/bedrock/differences.md'
            ]
          }
        ]
      },
      {
        title: "Building OP Stack Rollups",
        collapsable: false,
        children: [
          '/docs/build/getting-started.md',
          '/docs/build/conf.md',
          '/docs/build/operations.md',
          '/docs/build/explorer.md',
          '/docs/build/sdk.md',
          {
            title: "OP Stack Hacks",
            collapsable: true,
            children: [
              '/docs/build/hacks.md',
              '/docs/build/featured.md',
              '/docs/build/data-avail.md',
              '/docs/build/derivation.md',
              '/docs/build/execution.md',
              '/docs/build/settlement.md',
              {
                title: "Sample Hacks",
                children: [
                  "/docs/build/tutorials/add-attr.md",
                  "/docs/build/tutorials/new-precomp.md",
                  "/docs/build/tutorials/predeploys.md"
                ]
              }  // End of tutorials
            ],
          },    // End of OP Stack hacks
        ],
      },      // End of Building OP Stack Rollups
      {
        title: "Contributing",
        collapsable: false,
        children: [
          '/docs/contribute.md',
        ]
      },
      {
        title: "Security",
        collapsable: false,
        children: [
          '/docs/security/faq.md',
          '/docs/security/policy.md',
<<<<<<< HEAD
          '/docs/security/forced-withdrawal.md'
=======
          '/docs/security/pause.md'
>>>>>>> a01d02c3
        ]
      },
    ],  // end of sidebar
  plugins: [
    "@vuepress/pwa",
    [
      '@vuepress/plugin-medium-zoom',
      {
        selector: ':not(a) > img'
      }
    ],
    "plausible-analytics"
  ]
}
}

// module.exports.themeConfig.sidebar["/docs/useful-tools/"] = module.exports.themeConfig.sidebar["/docs/developers/"]<|MERGE_RESOLUTION|>--- conflicted
+++ resolved
@@ -187,11 +187,8 @@
         children: [
           '/docs/security/faq.md',
           '/docs/security/policy.md',
-<<<<<<< HEAD
-          '/docs/security/forced-withdrawal.md'
-=======
-          '/docs/security/pause.md'
->>>>>>> a01d02c3
+          '/docs/security/pause.md',          
+          '/docs/security/forced-withdrawal.md',
         ]
       },
     ],  // end of sidebar
